package simba_test

import (
	"bytes"
	"context"
	"encoding/json"
	"errors"
	"fmt"
	"log/slog"
	"net/http"
	"net/http/httptest"
	"strings"
	"testing"

	"github.com/google/uuid"
	"github.com/sillen102/simba"
	"github.com/sillen102/simba/enums"
	"github.com/sillen102/simba/settings"
	"github.com/sillen102/simba/test"
	"gotest.tools/v3/assert"
)

func TestJsonHandler(t *testing.T) {
	t.Parallel()

	id := uuid.NewString()

	t.Run("body and params", func(t *testing.T) {
		handler := func(ctx context.Context, req *simba.Request[test.RequestBody, test.Params]) (*simba.Response[map[string]string], error) {
			assert.Equal(t, "John", req.Body.Name)
			assert.Equal(t, id, req.Params.ID.String())
			assert.Equal(t, true, req.Params.Active)
			assert.Equal(t, 0, req.Params.Page)
			assert.Equal(t, int64(10), req.Params.Size)

			return &simba.Response[map[string]string]{
				Headers: map[string][]string{"My-Header": {"header-value"}},
				Cookies: []*http.Cookie{{Name: "My-Cookie", Value: "cookie-value"}},
				Body:    map[string]string{"message": "success"},
				Status:  http.StatusOK,
			}, nil
		}

		body := strings.NewReader(`{"name": "John"}`)
		req := httptest.NewRequest(http.MethodPost, fmt.Sprintf("/test/%s?page=0&size=10&active=true", id), body)
		req.Header.Set("Content-Type", "application/json")
		req.Header.Set("name", "John")
		w := httptest.NewRecorder()

		logBuffer := &bytes.Buffer{}
		logger := slog.New(slog.NewTextHandler(logBuffer, &slog.HandlerOptions{}))
		app := simba.New(settings.Config{Logger: logger})
		app.Router.POST("/test/{id}", simba.JsonHandler(handler))
		app.Router.ServeHTTP(w, req)

		assert.Equal(t, http.StatusOK, w.Code)
		assert.Equal(t, "application/json", w.Header().Get("Content-Type"))
		assert.Equal(t, "{\"message\":\"success\"}\n", w.Body.String())
		assert.Equal(t, "header-value", w.Header().Get("My-Header"))
		cookie := w.Result().Cookies()[0].Value
		assert.Equal(t, "cookie-value", cookie)
	})

	t.Run("no body", func(t *testing.T) {
		handler := func(ctx context.Context, req *simba.Request[simba.NoBody, test.Params]) (*simba.Response[simba.NoBody], error) {
			return &simba.Response[simba.NoBody]{
				Headers: map[string][]string{"My-Header": {"header-value"}},
				Cookies: []*http.Cookie{{Name: "My-Cookie", Value: "cookie-value"}},
				Status:  http.StatusNoContent,
			}, nil
		}

		req := httptest.NewRequest(http.MethodPost, fmt.Sprintf("/test/%s?page=1&size=10&active=true", id), nil)
		w := httptest.NewRecorder()

		logBuffer := &bytes.Buffer{}
		logger := slog.New(slog.NewTextHandler(logBuffer, &slog.HandlerOptions{}))
		app := simba.New(settings.Config{Logger: logger})
		app.Router.POST("/test/{id}", simba.JsonHandler(handler))
		app.Router.ServeHTTP(w, req)

		assert.Equal(t, http.StatusNoContent, w.Code)
		assert.Equal(t, "header-value", w.Header().Get("My-Header"))

		cookie := w.Result().Cookies()[0].Value
		assert.Equal(t, "cookie-value", cookie)
	})

	t.Run("no params", func(t *testing.T) {
		handler := func(ctx context.Context, req *simba.Request[test.RequestBody, simba.NoParams]) (*simba.Response[simba.NoBody], error) {
			return &simba.Response[simba.NoBody]{
				Headers: map[string][]string{"My-Header": {"header-value"}},
				Cookies: []*http.Cookie{{Name: "My-Cookie", Value: "cookie-value"}},
				Status:  http.StatusNoContent,
			}, nil
		}

		body := strings.NewReader(`{"name": "John"}`)
		req := httptest.NewRequest(http.MethodPost, "/test?page=1&size=10&active=true", body) // Params should be ignored
		req.Header.Set("Content-Type", "application/json")
		w := httptest.NewRecorder()

		logBuffer := &bytes.Buffer{}
		logger := slog.New(slog.NewTextHandler(logBuffer, &slog.HandlerOptions{}))
		app := simba.New(settings.Config{Logger: logger})
		app.Router.POST("/test", simba.JsonHandler(handler))
		app.Router.ServeHTTP(w, req)

		assert.Equal(t, http.StatusNoContent, w.Code)
		assert.Equal(t, "header-value", w.Header().Get("My-Header"))

		cookie := w.Result().Cookies()[0].Value
		assert.Equal(t, "cookie-value", cookie)
	})

	t.Run("default values on params", func(t *testing.T) {
		handler := func(ctx context.Context, req *simba.Request[simba.NoBody, test.Params]) (*simba.Response[simba.NoBody], error) {
			assert.Equal(t, 1, req.Params.Page)         // default value
			assert.Equal(t, int64(10), req.Params.Size) // default value
			assert.Equal(t, 10.0, req.Params.Score)
			return &simba.Response[simba.NoBody]{}, nil
		}

		body := strings.NewReader(`{"name": "John"}`)
		req := httptest.NewRequest(http.MethodPost, fmt.Sprintf("/test/%s?active=true", id), body)
		req.Header.Set("name", "John")
		w := httptest.NewRecorder()

		logBuffer := &bytes.Buffer{}
		logger := slog.New(slog.NewTextHandler(logBuffer, &slog.HandlerOptions{}))
		app := simba.New(settings.Config{Logger: logger})
		app.Router.POST("/test/{id}", simba.JsonHandler(handler))
		app.Router.ServeHTTP(w, req)

		assert.Equal(t, http.StatusNoContent, w.Code)
	})

	t.Run("override default values with query params", func(t *testing.T) {
		handler := func(ctx context.Context, req *simba.Request[simba.NoBody, test.Params]) (*simba.Response[simba.NoBody], error) {
			assert.Equal(t, 5, req.Params.Page)         // overridden value
			assert.Equal(t, int64(20), req.Params.Size) // overridden value
			assert.Equal(t, 15.5, req.Params.Score)     // overridden value
			return &simba.Response[simba.NoBody]{}, nil
		}

		body := strings.NewReader(`{"name": "John"}`)
		req := httptest.NewRequest(http.MethodPost, fmt.Sprintf("/test/%s?active=true&page=5&size=20&score=15.5", id), body)
		req.Header.Set("name", "John")
		w := httptest.NewRecorder()

		logBuffer := &bytes.Buffer{}
		logger := slog.New(slog.NewTextHandler(logBuffer, &slog.HandlerOptions{}))
		app := simba.New(settings.Config{Logger: logger})
		app.Router.POST("/test/{id}", simba.JsonHandler(handler))
		app.Router.ServeHTTP(w, req)

		assert.Equal(t, http.StatusNoContent, w.Code)
	})
}

func TestHandlerErrors(t *testing.T) {
	t.Parallel()

	tests := []struct {
		name           string
		method         string
		path           string
		contentType    string
		body           string
		expectedStatus int
		expectedError  string
		expectedMsg    string
	}{
		{
			name:           "missing content type",
			method:         http.MethodPost,
			path:           "/test",
			contentType:    "",
			body:           `{"test": "test"}`,
			expectedStatus: http.StatusBadRequest,
			expectedError:  "Bad Request",
			expectedMsg:    "invalid content type",
		},
		{
			name:           "invalid json body",
			method:         http.MethodPost,
			path:           "/test",
			contentType:    "application/json",
			body:           `{"test": invalid}`,
			expectedStatus: http.StatusUnprocessableEntity,
			expectedError:  "Unprocessable Entity",
			expectedMsg:    "invalid request body",
		},
		{
			name:           "missing required field",
			method:         http.MethodPost,
			path:           "/test",
			contentType:    "application/json",
			body:           `{}`,
			expectedStatus: http.StatusBadRequest,
			expectedError:  "Bad Request",
			expectedMsg:    "invalid request body",
		},
	}

	for _, tt := range tests {
		t.Run(tt.name, func(t *testing.T) {
			t.Parallel()

			handler := func(ctx context.Context, req *simba.Request[test.RequestBody, simba.NoParams]) (*simba.Response[simba.NoBody], error) {
				return &simba.Response[simba.NoBody]{Status: http.StatusOK}, nil
			}

			body := strings.NewReader(tt.body)
			req := httptest.NewRequest(tt.method, tt.path, body)
			if tt.contentType != "" {
				req.Header.Set("Content-Type", tt.contentType)
			}
			w := httptest.NewRecorder()

			app := simba.New()
			app.Router.POST("/test", simba.JsonHandler(handler))
			app.Router.ServeHTTP(w, req)

			assert.Equal(t, tt.expectedStatus, w.Code)
			assert.Equal(t, "application/json", w.Header().Get("Content-Type"))

			var errorResponse simba.ErrorResponse
			err := json.NewDecoder(w.Body).Decode(&errorResponse)
			assert.NilError(t, err)

			assert.Equal(t, tt.expectedStatus, errorResponse.Status)
			assert.Equal(t, tt.expectedError, errorResponse.Error)
			assert.Equal(t, tt.path, errorResponse.Path)
			assert.Equal(t, tt.method, errorResponse.Method)
			if tt.expectedMsg != "" {
				assert.Equal(t, tt.expectedMsg, errorResponse.Message)
			}
		})
	}
}

func TestAuthenticatedJsonHandler(t *testing.T) {
	t.Parallel()

	authFunc := func(ctx context.Context, req *simba.AuthRequest[test.AuthParams]) (*test.User, error) {
		assert.Equal(t, "token", req.Params.Token)
		return &test.User{
			ID:   1,
			Name: "John Doe",
			Role: "admin",
		}, nil
	}

	authHandler := simba.BasicAuthType[test.AuthParams, test.User]{
		Handler: authFunc,
	}

	errorAuthFunc := func(ctx context.Context, req *simba.AuthRequest[test.AuthParams]) (*test.User, error) {
		return nil, errors.New("user not found")
	}

<<<<<<< HEAD
	errorAuthHandler := simba.BasicAuthType[test.AuthParams, test.User]{
		Handler: errorAuthFunc,
	}
=======
	id := uuid.NewString()
>>>>>>> 608c0ff2

	t.Run("authenticated handler", func(t *testing.T) {
		handler := func(ctx context.Context, req *simba.Request[test.RequestBody, test.Params], user *test.User) (*simba.Response[simba.NoBody], error) {
			assert.Equal(t, 1, user.ID)
			assert.Equal(t, "John Doe", user.Name)
			assert.Equal(t, "admin", user.Role)

			return &simba.Response[simba.NoBody]{
				Headers: map[string][]string{"My-Header": {"header-value"}},
				Cookies: []*http.Cookie{{Name: "My-Cookie", Value: "cookie-value"}},
				Status:  http.StatusNoContent,
			}, nil
		}

		body := strings.NewReader(`{"name": "John"}`)
		req := httptest.NewRequest(http.MethodPost, fmt.Sprintf("/test/%s?page=1&size=10&active=true", id), body)
		req.Header.Set("Content-Type", "application/json")
		req.Header.Set("Authorization", "token")
		req.Header.Set("name", "John")
		w := httptest.NewRecorder()

		logBuffer := &bytes.Buffer{}
		logger := slog.New(slog.NewTextHandler(logBuffer, &slog.HandlerOptions{}))
		app := simba.New(settings.Config{Logger: logger})
		app.Router.POST("/test/{id}", simba.AuthJsonHandler(handler, authHandler))
		app.Router.ServeHTTP(w, req)

		assert.Equal(t, http.StatusNoContent, w.Code)
		assert.Equal(t, "header-value", w.Header().Get("My-Header"))

		cookie := w.Result().Cookies()[0].Value
		assert.Equal(t, "cookie-value", cookie)
	})

	t.Run("auth func error", func(t *testing.T) {
		handler := func(ctx context.Context, req *simba.Request[test.RequestBody, test.Params], user *test.User) (*simba.Response[simba.NoBody], error) {
			return &simba.Response[simba.NoBody]{}, nil
		}

		body := strings.NewReader(`{"test": "test"}`)
		req := httptest.NewRequest(http.MethodPost, "/test/1", body)
		w := httptest.NewRecorder()

		logBuffer := &bytes.Buffer{}
		logger := slog.New(slog.NewTextHandler(logBuffer, &slog.HandlerOptions{}))
		app := simba.New(settings.Config{Logger: logger})
		app.Router.POST("/test/{id}", simba.AuthJsonHandler(handler, errorAuthHandler))
		app.Router.ServeHTTP(w, req)

		assert.Equal(t, http.StatusUnauthorized, w.Code)

		var errorResponse simba.ErrorResponse
		err := json.NewDecoder(w.Body).Decode(&errorResponse)
		assert.NilError(t, err)
		assert.Equal(t, "unauthorized", errorResponse.Message)
	})
}

type TestRequestBody struct {
	Test string `json:"test"`
}

func TestReadJson_DisallowUnknownFields(t *testing.T) {
	t.Parallel()

	handler := func(ctx context.Context, req *simba.Request[TestRequestBody, simba.NoParams]) (*simba.Response[simba.NoBody], error) {
		return &simba.Response[simba.NoBody]{Status: http.StatusOK}, nil
	}

	body := strings.NewReader(`{"test": "value", "unknown": "field"}`)
	req := httptest.NewRequest(http.MethodPost, "/test", body)
	req.Header.Set("Content-Type", "application/json")
	w := httptest.NewRecorder()

	logBuffer := &bytes.Buffer{}
	logger := slog.New(slog.NewTextHandler(logBuffer, &slog.HandlerOptions{}))
	app := simba.New(settings.Config{
		Logger: logger,
		Request: settings.Request{
			AllowUnknownFields: enums.Disallow,
		},
	})
	app.Router.POST("/test", simba.JsonHandler(handler))
	app.Router.ServeHTTP(w, req)

	assert.Equal(t, http.StatusUnprocessableEntity, w.Code)

	var errorResponse simba.ErrorResponse
	err := json.NewDecoder(w.Body).Decode(&errorResponse)
	assert.NilError(t, err)
	assert.Equal(t, http.StatusUnprocessableEntity, errorResponse.Status)
	assert.Equal(t, "invalid request body", errorResponse.Message)
	assert.Equal(t, 1, len(errorResponse.ValidationErrors))

	validationError := errorResponse.ValidationErrors[0]
	assert.Equal(t, "body", validationError.Parameter)
	assert.Equal(t, simba.ParameterTypeBody, validationError.Type)
	assert.Equal(t, "json: unknown field \"unknown\"", validationError.Message)
}<|MERGE_RESOLUTION|>--- conflicted
+++ resolved
@@ -260,13 +260,11 @@
 		return nil, errors.New("user not found")
 	}
 
-<<<<<<< HEAD
 	errorAuthHandler := simba.BasicAuthType[test.AuthParams, test.User]{
 		Handler: errorAuthFunc,
 	}
-=======
+
 	id := uuid.NewString()
->>>>>>> 608c0ff2
 
 	t.Run("authenticated handler", func(t *testing.T) {
 		handler := func(ctx context.Context, req *simba.Request[test.RequestBody, test.Params], user *test.User) (*simba.Response[simba.NoBody], error) {
